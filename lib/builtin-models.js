--- conflicted
+++ resolved
@@ -13,15 +13,11 @@
     require('../common/models/access-token.json'),
     require('../common/models/access-token.js'));
 
-<<<<<<< HEAD
-  registry.RoleMapping = createModel(
-=======
-  loopback.User = createModel(
+  registry.User = createModel(
     require('../common/models/user.json'),
     require('../common/models/user.js'));
 
-  loopback.RoleMapping = createModel(
->>>>>>> 957f84e9
+  registry.RoleMapping = createModel(
     require('../common/models/role-mapping.json'),
     require('../common/models/role-mapping.js'));
 
@@ -37,15 +33,7 @@
     require('../common/models/scope.json'),
     require('../common/models/scope.js'));
 
-<<<<<<< HEAD
-  registry.User = createModel(
-    require('../common/models/user.json'),
-    require('../common/models/user.js'));
-
   registry.Change = createModel(
-=======
-  loopback.Change = createModel(
->>>>>>> 957f84e9
     require('../common/models/change.json'),
     require('../common/models/change.js'));
 
